--- conflicted
+++ resolved
@@ -1,21 +1,16 @@
 """Tests many modules to compute energy of hydrogen."""
 import molecular_data
 import numpy
-<<<<<<< HEAD
 import unittest
 import itertools
-=======
->>>>>>> b0f4bb71
 import run_psi4
+import molecular_data
 import scipy
 import scipy.linalg
-<<<<<<< HEAD
+import interaction_operators
 import scipy.sparse
 import molecular_operators
 import fermion_operators
-=======
-import interaction_operators
->>>>>>> b0f4bb71
 import sparse_operators
 import unittest
 
