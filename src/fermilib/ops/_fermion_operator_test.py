--- conflicted
+++ resolved
@@ -9,646 +9,6 @@
                                             normal_ordered,
                                             number_operator)
 
-
-<<<<<<< HEAD
-def test_init_defaults():
-    loc_op = FermionOperator()
-    assert len(loc_op.terms) == 0
-
-
-@pytest.mark.parametrize("coefficient", [0.5, 0.6j, numpy.float64(2.303),
-                         numpy.complex128(-1j)])
-def test_init_tuple(coefficient):
-    loc_op = ((0, 1), (5, 0), (6, 1))
-    fermion_op = FermionOperator(loc_op, coefficient)
-    assert len(fermion_op.terms) == 1
-    assert fermion_op.terms[loc_op] == coefficient
-
-
-def test_init_str():
-    fermion_op = FermionOperator('0^ 5 12^', -1.)
-    correct = ((0, 1), (5, 0), (12, 1))
-    assert correct in fermion_op.terms
-    assert fermion_op.terms[correct] == -1.0
-
-
-def test_init_str_identity():
-    fermion_op = FermionOperator('')
-    assert () in fermion_op.terms
-
-
-def test_init_bad_term():
-    with pytest.raises(ValueError):
-        fermion_op = FermionOperator(list())
-
-
-def test_init_bad_coefficient():
-    with pytest.raises(ValueError):
-        fermion_op = FermionOperator('0^', "0.5")
-
-
-def test_init_bad_action_str():
-    with pytest.raises(ValueError):
-        fermion_op = FermionOperator('0-')
-
-
-def test_init_bad_action_tuple():
-    with pytest.raises(ValueError):
-        FermionOperator(((0, 2),))
-
-
-def test_init_bad_tuple():
-    with pytest.raises(ValueError):
-        fermion_op = FermionOperator(((0, 1, 1),))
-
-
-def test_init_bad_str():
-    with pytest.raises(ValueError):
-        fermion_op = FermionOperator('^')
-
-
-def test_init_bad_mode_num():
-    with pytest.raises(FermionOperatorError):
-        fermion_op = FermionOperator('-1^')
-
-
-def test_FermionOperator():
-    op = FermionOperator((), 3.)
-    assert op.isclose(FermionOperator(()) * 3.)
-
-
-def test_number_operator_site():
-    op = number_operator(3, 2, 1j)
-    assert op.isclose(FermionOperator(((2, 1), (2, 0))) * 1j)
-
-
-def test_number_operator_nosite():
-    op = number_operator(4)
-    expected = (FermionOperator(((0, 1), (0, 0))) +
-                FermionOperator(((1, 1), (1, 0))) +
-                FermionOperator(((2, 1), (2, 0))) +
-                FermionOperator(((3, 1), (3, 0))))
-    assert op.isclose(expected)
-
-
-def test_isclose_abs_tol():
-    a = FermionOperator('0^', -1.)
-    b = FermionOperator('0^', -1.05)
-    c = FermionOperator('0^', -1.11)
-    assert a.isclose(b, rel_tol=1e-14, abs_tol=0.1)
-    assert not a.isclose(c, rel_tol=1e-14, abs_tol=0.1)
-    a = FermionOperator('0^', -1.0j)
-    b = FermionOperator('0^', -1.05j)
-    c = FermionOperator('0^', -1.11j)
-    assert a.isclose(b, rel_tol=1e-14, abs_tol=0.1)
-    assert not a.isclose(c, rel_tol=1e-14, abs_tol=0.1)
-
-
-def test_isclose_rel_tol():
-    a = FermionOperator('0', 1)
-    b = FermionOperator('0', 2)
-    assert a.isclose(b, rel_tol=2.5, abs_tol=0.1)
-    # Test symmetry
-    assert a.isclose(b, rel_tol=1, abs_tol=0.1)
-    assert b.isclose(a, rel_tol=1, abs_tol=0.1)
-
-
-def test_isclose_zero_terms():
-    op = FermionOperator('1^ 0', -1j) * 0
-    assert op.isclose(FermionOperator((), 0.0),
-                      rel_tol=1e-12, abs_tol=1e-12)
-    assert FermionOperator((), 0.0).isclose(
-        op, rel_tol=1e-12, abs_tol=1e-12)
-
-
-def test_isclose_different_terms():
-    a = FermionOperator(((1, 0),), -0.1j)
-    b = FermionOperator(((1, 1),), -0.1j)
-    assert a.isclose(b, rel_tol=1e-12, abs_tol=0.2)
-    assert not a.isclose(b, rel_tol=1e-12, abs_tol=0.05)
-    assert b.isclose(a, rel_tol=1e-12, abs_tol=0.2)
-    assert not b.isclose(a, rel_tol=1e-12, abs_tol=0.05)
-
-
-def test_isclose_different_num_terms():
-    a = FermionOperator(((1, 0),), -0.1j)
-    a += FermionOperator(((1, 1),), -0.1j)
-    b = FermionOperator(((1, 0),), -0.1j)
-    assert not b.isclose(a, rel_tol=1e-12, abs_tol=0.05)
-    assert not a.isclose(b, rel_tol=1e-12, abs_tol=0.05)
-
-
-def test_imul_inplace():
-    fermion_op = FermionOperator("1^")
-    prev_id = id(fermion_op)
-    fermion_op *= 3.
-    assert id(fermion_op) == prev_id
-    print(fermion_op.terms.keys())
-    assert fermion_op.terms[((1, 1),)] == 3.
-
-
-@pytest.mark.parametrize("multiplier", [0.5, 0.6j, numpy.float64(2.303),
-                         numpy.complex128(-1j)])
-def test_imul_scalar(multiplier):
-    loc_op = ((1, 0), (2, 1))
-    fermion_op = FermionOperator(loc_op)
-    fermion_op *= multiplier
-    assert fermion_op.terms[loc_op] == pytest.approx(multiplier)
-
-
-def test_imul_fermion_op():
-    op1 = FermionOperator(((0, 1), (3, 0), (8, 1), (8, 0), (11, 1)), 3.j)
-    op2 = FermionOperator(((1, 1), (3, 1), (8, 0)), 0.5)
-    op1 *= op2
-    correct_coefficient = 1.j * 3.0j * 0.5
-    correct_term = ((0, 1), (3, 0), (8, 1), (8, 0), (11, 1),
-                    (1, 1), (3, 1), (8, 0))
-    assert len(op1.terms) == 1
-    assert correct_term in op1.terms
-
-
-def test_imul_fermion_op_2():
-    op3 = FermionOperator(((1, 1), (0, 0)), -1j)
-    op4 = FermionOperator(((1, 0), (0, 1), (2, 1)), -1.5)
-    op3 *= op4
-    op4 *= op3
-    assert ((1, 1), (0, 0), (1, 0), (0, 1), (2, 1)) in op3.terms
-    assert op3.terms[((1, 1), (0, 0), (1, 0), (0, 1), (2, 1))] == 1.5j
-
-
-def test_imul_bidir():
-    op_a = FermionOperator(((1, 1), (0, 0)), -1j)
-    op_b = FermionOperator(((1, 1), (0, 1), (2, 1)), -1.5)
-    op_a *= op_b
-    op_b *= op_a
-    assert ((1, 1), (0, 0), (1, 1), (0, 1), (2, 1)) in op_a.terms
-    assert op_a.terms[((1, 1), (0, 0), (1, 1), (0, 1), (2, 1))] == 1.5j
-    assert (((1, 1), (0, 1), (2, 1),
-             (1, 1), (0, 0), (1, 1), (0, 1), (2, 1)) in op_b.terms)
-    assert op_b.terms[((1, 1), (0, 1), (2, 1),
-                       (1, 1), (0, 0),
-                       (1, 1), (0, 1), (2, 1))] == -2.25j
-
-
-def test_imul_bad_multiplier():
-    op = FermionOperator(((1, 1), (0, 1)), -1j)
-    with pytest.raises(TypeError):
-        op *= "1"
-
-
-def test_mul_by_scalarzero():
-    op = FermionOperator(((1, 1), (0, 1)), -1j) * 0
-    assert ((0, 1), (1, 1)) not in op.terms
-    assert ((1, 1), (0, 1)) in op.terms
-    assert op.terms[((1, 1), (0, 1))] == pytest.approx(0.0)
-
-
-def test_mul_bad_multiplier():
-    op = FermionOperator(((1, 1), (0, 1)), -1j)
-    with pytest.raises(TypeError):
-        op = op * "0.5"
-
-
-def test_mul_out_of_place():
-    op1 = FermionOperator(((0, 1), (3, 1), (3, 0), (11, 1)), 3.j)
-    op2 = FermionOperator(((1, 1), (3, 1), (8, 0)), 0.5)
-    op3 = op1 * op2
-    correct_coefficient = 3.0j * 0.5
-    correct_term = ((0, 1), (3, 1), (3, 0), (11, 1), (1, 1), (3, 1), (8, 0))
-    assert op1.isclose(FermionOperator(
-        ((0, 1), (3, 1), (3, 0), (11, 1)), 3.j))
-    assert op2.isclose(FermionOperator(((1, 1), (3, 1), (8, 0)), 0.5))
-    assert op3.isclose(FermionOperator(correct_term, correct_coefficient))
-
-
-def test_mul_npfloat64():
-    op = FermionOperator(((1, 0), (3, 1)), 0.5)
-    res = op * numpy.float64(0.5)
-    assert res.isclose(FermionOperator(((1, 0), (3, 1)), 0.5 * 0.5))
-
-
-def test_mul_multiple_terms():
-    op = FermionOperator(((1, 0), (8, 1)), 0.5)
-    op += FermionOperator(((1, 1), (9, 1)), 1.4j)
-    res = op * op
-    correct = FermionOperator(((1, 0), (8, 1), (1, 0), (8, 1)), 0.5 ** 2)
-    correct += (FermionOperator(((1, 0), (8, 1), (1, 1), (9, 1)), 0.7j) +
-                FermionOperator(((1, 1), (9, 1), (1, 0), (8, 1)), 0.7j))
-    correct += FermionOperator(((1, 1), (9, 1), (1, 1), (9, 1)), 1.4j ** 2)
-    assert res.isclose(correct)
-
-
-@pytest.mark.parametrize("multiplier", [0.5, 0.6j, numpy.float64(2.303),
-                         numpy.complex128(-1j)])
-def test_rmul_scalar(multiplier):
-    op = FermionOperator(((1, 1), (3, 0), (8, 1)), 0.5)
-    res1 = op * multiplier
-    res2 = multiplier * op
-    assert res1.isclose(res2)
-
-
-def test_rmul_bad_multiplier():
-    op = FermionOperator(((1, 1), (3, 0), (8, 1)), 0.5)
-    with pytest.raises(TypeError):
-        op = "0.5" * op
-
-
-@pytest.mark.parametrize("divisor", [0.5, 0.6j, numpy.float64(2.303),
-                         numpy.complex128(-1j), 2])
-def test_truediv_and_div(divisor):
-    op = FermionOperator(((1, 1), (3, 0), (8, 1)), 0.5)
-    original = copy.deepcopy(op)
-    res = op / divisor
-    correct = op * (1. / divisor)
-    assert res.isclose(correct)
-    # Test if done out of place
-    assert op.isclose(original)
-
-
-def test_truediv_bad_divisor():
-    op = FermionOperator(((1, 1), (3, 0), (8, 1)), 0.5)
-    with pytest.raises(TypeError):
-        op = op / "0.5"
-
-
-@pytest.mark.parametrize("divisor", [0.5, 0.6j, numpy.float64(2.303),
-                         numpy.complex128(-1j), 2])
-def test_itruediv_and_idiv(divisor):
-    op = FermionOperator(((1, 1), (3, 0), (8, 1)), 0.5)
-    original = copy.deepcopy(op)
-    correct = op * (1. / divisor)
-    op /= divisor
-    assert op.isclose(correct)
-    # Test if done in-place
-    assert not op.isclose(original)
-
-
-def test_itruediv_bad_divisor():
-    op = FermionOperator(((1, 1), (3, 0), (8, 1)), 0.5)
-    with pytest.raises(TypeError):
-        op /= "0.5"
-
-
-def test_iadd_different_term():
-    term_a = ((1, 1), (3, 0), (8, 1))
-    term_b = ((1, 1), (3, 1), (8, 0))
-    a = FermionOperator(term_a, 1.0)
-    a += FermionOperator(term_b, 0.5)
-    assert len(a.terms) == 2
-    assert a.terms[term_a] == pytest.approx(1.0)
-    assert a.terms[term_b] == pytest.approx(0.5)
-    a += FermionOperator(term_b, 0.5)
-    assert len(a.terms) == 2
-    assert a.terms[term_a] == pytest.approx(1.0)
-    assert a.terms[term_b] == pytest.approx(1.0)
-
-
-def test_iadd_bad_addend():
-    op = FermionOperator((), 1.0)
-    with pytest.raises(TypeError):
-        op += "0.5"
-
-
-def test_add():
-    term_a = ((1, 1), (3, 0), (8, 1))
-    term_b = ((1, 0), (3, 0), (8, 1))
-    a = FermionOperator(term_a, 1.0)
-    b = FermionOperator(term_b, 0.5)
-    res = a + b + b
-    assert len(res.terms) == 2
-    assert res.terms[term_a] == pytest.approx(1.0)
-    assert res.terms[term_b] == pytest.approx(1.0)
-    # Test out of place
-    assert a.isclose(FermionOperator(term_a, 1.0))
-    assert b.isclose(FermionOperator(term_b, 0.5))
-
-
-def test_add_bad_addend():
-    op = FermionOperator((), 1.0)
-    with pytest.raises(TypeError):
-        op = op + "0.5"
-
-
-def test_sub():
-    term_a = ((1, 1), (3, 1), (8, 1))
-    term_b = ((1, 0), (3, 1), (8, 1))
-    a = FermionOperator(term_a, 1.0)
-    b = FermionOperator(term_b, 0.5)
-    res = a - b
-    assert len(res.terms) == 2
-    assert res.terms[term_a] == pytest.approx(1.0)
-    assert res.terms[term_b] == pytest.approx(-0.5)
-    res2 = b - a
-    assert len(res2.terms) == 2
-    assert res2.terms[term_a] == pytest.approx(-1.0)
-    assert res2.terms[term_b] == pytest.approx(0.5)
-
-
-def test_sub_bad_subtrahend():
-    op = FermionOperator((), 1.0)
-    with pytest.raises(TypeError):
-        op = op - "0.5"
-
-
-def test_isub_different_term():
-    term_a = ((1, 1), (3, 1), (8, 0))
-    term_b = ((1, 0), (3, 1), (8, 1))
-    a = FermionOperator(term_a, 1.0)
-    a -= FermionOperator(term_b, 0.5)
-    assert len(a.terms) == 2
-    assert a.terms[term_a] == pytest.approx(1.0)
-    assert a.terms[term_b] == pytest.approx(-0.5)
-    a -= FermionOperator(term_b, 0.5)
-    assert len(a.terms) == 2
-    assert a.terms[term_a] == pytest.approx(1.0)
-    assert a.terms[term_b] == pytest.approx(-1.0)
-
-
-def test_isub_bad_addend():
-    op = FermionOperator((), 1.0)
-    with pytest.raises(TypeError):
-        op -= "0.5"
-
-
-def test_neg():
-    op = FermionOperator(((1, 1), (3, 1), (8, 1)), 0.5)
-    -op
-    # out of place
-    assert op.isclose(FermionOperator(((1, 1), (3, 1), (8, 1)), 0.5))
-    correct = -1.0 * op
-    assert correct.isclose(-op)
-
-
-def test_pow_square_term():
-    coeff = 6.7j
-    ops = ((3, 1), (1, 0), (4, 1))
-    term = FermionOperator(ops, coeff)
-    squared = term ** 2
-    expected = FermionOperator(ops + ops, coeff ** 2)
-    assert squared.isclose(term * term)
-    assert squared.isclose(expected)
-
-
-def test_pow_zero_term():
-    coeff = 6.7j
-    ops = ((3, 1), (1, 0), (4, 1))
-    term = FermionOperator(ops, coeff)
-    zerod = term ** 0
-    expected = FermionOperator(())
-    assert expected.isclose(zerod)
-
-
-def test_pow_one_term():
-    coeff = 6.7j
-    ops = ((3, 1), (1, 0), (4, 1))
-    term = FermionOperator(ops, coeff)
-    assert term.isclose(term ** 1)
-
-
-def test_pow_high_term():
-    coeff = 6.7j
-    ops = ((3, 1), (1, 0), (4, 1))
-    term = FermionOperator(ops, coeff)
-    high = term ** 10
-    expected = FermionOperator(ops * 10, coeff ** 10)
-    assert expected.isclose(high)
-
-
-def test_pow_neg_error():
-    with pytest.raises(ValueError):
-        FermionOperator() ** -1
-
-
-def test_pow_nonint_error():
-    with pytest.raises(ValueError):
-        FermionOperator('3 2^') ** 0.5
-
-
-def test_hermitian_conjugate_empty():
-    op = FermionOperator()
-    op = hermitian_conjugated(op)
-    assert op.isclose(FermionOperator())
-
-
-def test_hermitian_conjugate_simple():
-    op = FermionOperator('1^')
-    op_hc = FermionOperator('1')
-    op = hermitian_conjugated(op)
-    assert op.isclose(op_hc)
-
-
-def test_hermitian_conjugate_complex_const():
-    op = FermionOperator('1^ 3', 3j)
-    op_hc = -3j * FermionOperator('3^ 1')
-    op = hermitian_conjugated(op)
-    assert op.isclose(op_hc)
-
-
-def test_hermitian_conjugate_notordered():
-    op = FermionOperator('1 3^ 3 3^', 3j)
-    op_hc = -3j * FermionOperator('3 3^ 3 1^')
-    op = hermitian_conjugated(op)
-    assert op.isclose(op_hc)
-
-
-def test_hermitian_conjugate_semihermitian():
-    op = (FermionOperator() + 2j * FermionOperator('1^ 3') +
-          FermionOperator('3^ 1') * -2j + FermionOperator('2^ 2', 0.1j))
-    op_hc = (FermionOperator() + FermionOperator('1^ 3', 2j) +
-             FermionOperator('3^ 1', -2j) +
-             FermionOperator('2^ 2', -0.1j))
-    op = hermitian_conjugated(op)
-    assert op.isclose(op_hc)
-
-
-def test_hermitian_conjugated_empty():
-    op = FermionOperator()
-    assert op.isclose(hermitian_conjugated(op))
-
-
-def test_hermitian_conjugated_simple():
-    op = FermionOperator('0')
-    op_hc = FermionOperator('0^')
-    assert op_hc.isclose(hermitian_conjugated(op))
-
-
-def test_hermitian_conjugated_complex_const():
-    op = FermionOperator('2^ 2', 3j)
-    op_hc = FermionOperator('2^ 2', -3j)
-    assert op_hc.isclose(hermitian_conjugated(op))
-
-
-def test_hermitian_conjugated_multiterm():
-    op = FermionOperator('1^ 2') + FermionOperator('2 3 4')
-    op_hc = FermionOperator('2^ 1') + FermionOperator('4^ 3^ 2^')
-    assert op_hc.isclose(hermitian_conjugated(op))
-
-
-def test_hermitian_conjugated_semihermitian():
-    op = (FermionOperator() + 2j * FermionOperator('1^ 3') +
-          FermionOperator('3^ 1') * -2j + FermionOperator('2^ 2', 0.1j))
-    op_hc = (FermionOperator() + FermionOperator('1^ 3', 2j) +
-             FermionOperator('3^ 1', -2j) +
-             FermionOperator('2^ 2', -0.1j))
-    assert op_hc.isclose(hermitian_conjugated(op))
-
-
-def test_is_normal_ordered_empty():
-    op = FermionOperator() * 2
-    assert op.is_normal_ordered()
-
-
-def test_is_normal_ordered_number():
-    op = FermionOperator('2^ 2') * -1j
-    assert op.is_normal_ordered()
-
-
-def test_is_normal_ordered_reversed():
-    assert not FermionOperator('2 2^').is_normal_ordered()
-
-
-def test_is_normal_ordered_create():
-    assert FermionOperator('11^').is_normal_ordered()
-
-
-def test_is_normal_ordered_annihilate():
-    assert FermionOperator('0').is_normal_ordered()
-
-
-def test_is_normal_ordered_long_not():
-    assert not FermionOperator('0 5^ 3^ 2^ 1^').is_normal_ordered()
-
-
-def test_is_normal_ordered_outoforder():
-    assert not FermionOperator('0 1').is_normal_ordered()
-
-
-def test_is_normal_ordered_long_descending():
-    assert FermionOperator('5^ 3^ 2^ 1^ 0').is_normal_ordered()
-
-
-def test_is_normal_ordered_multi():
-    op = FermionOperator('4 3 2^ 2') + FermionOperator('1 2')
-    assert not op.is_normal_ordered()
-
-
-def test_is_normal_ordered_multiorder():
-    op = FermionOperator('4 3 2 1') + FermionOperator('3 2')
-    assert op.is_normal_ordered()
-
-
-def test_normal_ordered_single_term():
-    op = FermionOperator('4 3 2 1') + FermionOperator('3 2')
-    assert op.isclose(normal_ordered(op))
-
-
-def test_normal_ordered_two_term():
-    op_b = FermionOperator(((2, 0), (4, 0), (2, 1)), -88.)
-    normal_ordered_b = normal_ordered(op_b)
-    expected = (FermionOperator(((4, 0),), 88.) +
-                FermionOperator(((2, 1), (4, 0), (2, 0)), 88.))
-    assert normal_ordered_b.isclose(expected)
-
-
-def test_normal_ordered_number():
-    number_op2 = FermionOperator(((2, 1), (2, 0)))
-    assert number_op2.isclose(normal_ordered(number_op2))
-
-
-def test_normal_ordered_number_reversed():
-    n_term_rev2 = FermionOperator(((2, 0), (2, 1)))
-    number_op2 = number_operator(3, 2)
-    expected = FermionOperator(()) - number_op2
-    assert normal_ordered(n_term_rev2).isclose(expected)
-
-
-def test_normal_ordered_offsite():
-    op = FermionOperator(((3, 1), (2, 0)))
-    assert op.isclose(normal_ordered(op))
-
-
-def test_normal_ordered_offsite_reversed():
-    op = FermionOperator(((3, 0), (2, 1)))
-    expected = -FermionOperator(((2, 1), (3, 0)))
-    assert expected.isclose(normal_ordered(op))
-
-
-def test_normal_ordered_double_create():
-    op = FermionOperator(((2, 0), (3, 1), (3, 1)))
-    expected = FermionOperator((), 0.0)
-    assert expected.isclose(normal_ordered(op))
-
-
-def test_normal_ordered_double_create_separated():
-    op = FermionOperator(((3, 1), (2, 0), (3, 1)))
-    expected = FermionOperator((), 0.0)
-    assert expected.isclose(normal_ordered(op))
-
-
-def test_normal_ordered_multi():
-    op = FermionOperator(((2, 0), (1, 1), (2, 1)))
-    expected = (-FermionOperator(((2, 1), (1, 1), (2, 0))) -
-                FermionOperator(((1, 1),)))
-    assert expected.isclose(normal_ordered(op))
-
-
-def test_normal_ordered_triple():
-    op_132 = FermionOperator(((1, 1), (3, 0), (2, 0)))
-    op_123 = FermionOperator(((1, 1), (2, 0), (3, 0)))
-    op_321 = FermionOperator(((3, 0), (2, 0), (1, 1)))
-
-    assert op_132.isclose(normal_ordered(-op_123))
-    assert op_132.isclose(normal_ordered(op_132))
-    assert op_132.isclose(normal_ordered(op_321))
-
-
-def test_is_molecular_term_FermionOperator():
-    op = FermionOperator()
-    assert op.is_molecular_term()
-
-
-def test_is_molecular_term_number():
-    op = number_operator(n_orbitals=5, orbital=3)
-    assert op.is_molecular_term()
-
-
-def test_is_molecular_term_updown():
-    op = FermionOperator(((2, 1), (4, 0)))
-    assert op.is_molecular_term()
-
-
-def test_is_molecular_term_downup():
-    op = FermionOperator(((2, 0), (4, 1)))
-    assert op.is_molecular_term()
-
-
-def test_is_molecular_term_downup_badspin():
-    op = FermionOperator(((2, 0), (3, 1)))
-    assert not op.is_molecular_term()
-
-
-def test_is_molecular_term_three():
-    op = FermionOperator(((0, 1), (2, 1), (4, 0)))
-    assert not op.is_molecular_term()
-
-
-def test_is_molecular_term_r():
-    op = FermionOperator(((0, 1), (2, 0), (1, 1), (3, 0)))
-    assert op.is_molecular_term()
-
-def test_str():
-    op = FermionOperator(((1, 1), (3, 0), (8, 1)), 0.5)
-    assert str(op) == "0.5 [1^ 3 8^]\n"
-    op2 = FermionOperator((), 2)
-    print(str(op2))
-    assert str(op2) == "2 []\n"
-
-
-def test_rep():
-    op = FermionOperator(((1, 1), (3, 0), (8, 1)), 0.5)
-    # Not necessary, repr could do something in addition
-    assert repr(op) == str(op)
-=======
 class FermionOperatorTest(unittest.TestCase):
 
     def test_init_defaults(self):
@@ -736,23 +96,6 @@
                     FermionOperator(((2, 1), (2, 0))) +
                     FermionOperator(((3, 1), (3, 0))))
         self.assertTrue(op.isclose(expected))
-
-    def test_nqubits_0(self):
-        op = FermionOperator()
-        self.assertEqual(op.n_qubits(), 0)
-
-    def test_nqubits_1(self):
-        op = FermionOperator('0', 3)
-        self.assertEqual(op.n_qubits(), 1)
-
-    def test_nqubits_doubledigit(self):
-        op = FermionOperator('27 5^ 11^')
-        self.assertEqual(op.n_qubits(), 28)
-
-    def test_nqubits_multiterm(self):
-        op = (FermionOperator() + FermionOperator('1 2 3') +
-              FermionOperator())
-        self.assertEqual(op.n_qubits(), 4)
 
     def test_isclose_abs_tol(self):
         a = FermionOperator('0^', -1.)
@@ -1330,25 +673,6 @@
         op = FermionOperator(((0, 1), (2, 0), (1, 1), (3, 0)))
         self.assertTrue(op.is_molecular_term())
 
-    def test_isidentity_identity(self):
-        self.assertTrue(FermionOperator().is_identity())
-
-    def test_isidentity_mulidentity(self):
-        op = FermionOperator() * 2
-        self.assertTrue(op.is_identity())
-
-    def test_isidentity_zero(self):
-        op = 0 * FermionOperator() + FermionOperator('2^', 0.0)
-        self.assertTrue(op.is_identity())
-
-    def test_isidentity_zeroX(self):
-        op = -2 * FermionOperator() + FermionOperator('2', 0.0)
-        self.assertTrue(op.is_identity())
-
-    def test_isidentity_IX(self):
-        op = -2 * FermionOperator() + FermionOperator('0', 0.03j)
-        self.assertFalse(op.is_identity())
-
     def test_str(self):
         op = FermionOperator(((1, 1), (3, 0), (8, 1)), 0.5)
         self.assertEqual(str(op), "0.5 [1^ 3 8^]\n")
@@ -1360,6 +684,6 @@
         # Not necessary, repr could do something in addition
         self.assertEqual(repr(op), str(op))
 
+
 if __name__ == '__main__':
-    unittest.main()
->>>>>>> 71de5ba9
+    unittest.main()