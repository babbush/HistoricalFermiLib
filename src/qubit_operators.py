--- conflicted
+++ resolved
@@ -2,12 +2,8 @@
 """
 import copy
 import fermion_operators
-<<<<<<< HEAD
 import interaction_rdms
-=======
->>>>>>> 04d5d38d
 import itertools
-import molecular_operators
 import numpy
 
 from local_operators import LocalOperator
