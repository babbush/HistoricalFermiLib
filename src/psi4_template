"""This is a template for psi4 input format."""

# Import needed libraries.
sys.path.append('&_THIS_DIRECTORY')
<<<<<<< HEAD
from config import *
import sys
import numpy
import molecular_data
import interaction_tensors
import interaction_rdms
=======

import molecular_coefficients
import molecular_data
import molecular_rdm
import numpy
import sys

from config import *
>>>>>>> 04d5d38d

# Set memory that job can use in megabytes.
memory &memory mb

# Initialize molecular data.
_description = '&description'
if _description == 'None':
  _description = None
molecule = molecular_data.MolecularData(&geometry,
                                        '&basis',
                                        &multiplicity,
                                        &charge,
                                        _description)

# Set molecular geometry and symmetry.
molecule mol {
&geo_string
symmetry c1
}
mol.set_multiplicity(&multiplicity)
mol.set_molecular_charge(&charge)

# Set reference and guess.
if molecule.multiplicity == 1:
  set reference rhf
  set guess sad
else:
  set reference rohf
  set guess gwh

# Set global parameters of calculation.
set globals {
  basis &basis
  freeze_core false
  fail_on_maxiter true
  df_scf_guess true
  opdm true
  tpdm true
  soscf false
  scf_type direct
  maxiter 1e6
  num_amps_print 1e6
  r_convergence 1e-6
  d_convergence 1e-6
  e_convergence 1e-6
  ints_tolerance EQUALITY_TOLERANCE
  damping_percentage 0
}

# Run self-consistent field (SCF) calculation.
if &run_scf:
  try:
    hf_energy, hf_wavefunction = energy('scf', return_wfn=True)
    if &verbose:
      print('Hartree-Fock energy for {} ({} electrons) is {}.'.format(
          molecule.name, molecule.n_electrons, hf_energy))
  except:
    if &tolerate_error:
      print('WARNING: SCF calculation failed.')
    else:
      raise
  else:
    # Get orbitals and Fock matrix.
    molecule.hf_energy = hf_energy
    molecule.nuclear_repulsion = mol.nuclear_repulsion_energy()
    molecule.canonical_orbitals = numpy.asarray(hf_wavefunction.Ca())
    molecule.n_orbitals = molecule.canonical_orbitals.shape[0]
    molecule.n_qubits = 2 * molecule.n_orbitals
    molecule.orbital_energies = numpy.asarray(hf_wavefunction.epsilon_a())

    # Get integrals using MintsHelper.
    mints = MintsHelper(hf_wavefunction.basisset())
    molecule.one_body_integrals = interaction_tensors.one_body_basis_change(
        numpy.asarray(mints.ao_kinetic()), molecule.canonical_orbitals)
    molecule.one_body_integrals += interaction_tensors.one_body_basis_change(
        numpy.asarray(mints.ao_potential()), molecule.canonical_orbitals)
    two_body_integrals = numpy.asarray(mints.ao_eri())
    two_body_integrals.reshape((molecule.n_orbitals,
                                molecule.n_orbitals,
                                molecule.n_orbitals,
                                molecule.n_orbitals))
    two_body_integrals = numpy.einsum('psqr', two_body_integrals)
    two_body_integrals = interaction_tensors.two_body_basis_change(
        two_body_integrals, molecule.canonical_orbitals)
    integrals_name = molecule.data_handle() + '_eri'
    numpy.save(integrals_name, two_body_integrals)
    molecule.save()


# Perform MP2 energy calculation if there are at least two electrons.
if &run_mp2:
  try:
    assert molecule.n_electrons > 1
    mp2_energy = energy('mp2')
    if &verbose:
      print('MP2 energy for {} ({} electrons) is {}.'.format(
          molecule.name, molecule.n_electrons, mp2_energy))
  except:
    if &tolerate_error:
      print('WARNING: MP2 calculation failed.')
    else:
      raise
  else:
    molecule.mp2_energy = mp2_energy
    molecule.save()


# Perform configuration interaction singles and doubles (CISD) calculation.
if &run_cisd:
  set qc_module detci
  try:
    cisd_energy, cisd_wavefunction = energy('cisd', return_wfn=True)
    if &verbose:
      print('CISD energy for {} ({} electrons) is {}.'.format(
          molecule.name, molecule.n_electrons, cisd_energy))
  except:
    if &tolerate_error:
      print('WARNING: CISD calculation failed.')
    else:
      raise
  else:
    # For the functions below, "a" and "b" refer to "up and "down" spins.
    molecule.cisd_energy = cisd_energy

    # Get 1-RDM from CISD calculation.
    cisd_one_rdm_a = numpy.array(cisd_wavefunction.get_opdm(
        0, 0, 'A', True)).reshape(molecule.n_orbitals, molecule.n_orbitals)
    cisd_one_rdm_b = numpy.array(cisd_wavefunction.get_opdm(
        0, 0, 'B', True)).reshape(molecule.n_orbitals, molecule.n_orbitals)

    # Get 2-RDM from CISD calculation.
    cisd_two_rdm_aa = numpy.array(cisd_wavefunction.get_tpdm(
        'AA', False)).reshape(molecule.n_orbitals, molecule.n_orbitals,
                              molecule.n_orbitals, molecule.n_orbitals)
    cisd_two_rdm_ab = numpy.array(cisd_wavefunction.get_tpdm(
        'AB', False)).reshape(molecule.n_orbitals, molecule.n_orbitals,
                              molecule.n_orbitals, molecule.n_orbitals)
    cisd_two_rdm_bb = numpy.array(cisd_wavefunction.get_tpdm(
        'BB', False)).reshape(molecule.n_orbitals, molecule.n_orbitals,
                              molecule.n_orbitals, molecule.n_orbitals)

    # Get overall RDMs.
    cisd_one_rdm, cisd_two_rdm = interaction_rdms.unpack_spatial_rdm(
        cisd_one_rdm_a, cisd_one_rdm_b,
        cisd_two_rdm_aa, cisd_two_rdm_ab,
        cisd_two_rdm_bb)

    # Store 1-RDM in molecule file, 2-RDM separately in other file.
    molecule.cisd_one_rdm = cisd_one_rdm
    cisd_rdm_name = molecule.data_handle() + '_cisd_rdm'
    numpy.save(cisd_rdm_name, cisd_two_rdm)
    molecule.save()


# Perform exact diagonalization.
if &run_fci:
  set qc_module detci
  try:
    fci_energy, fci_wavefunction = energy('fci', return_wfn=True)
    if &verbose:
      print('FCI energy for {} ({} electrons) is {}.'.format(
          molecule.name, molecule.n_electrons, fci_energy))
  except:
    if &tolerate_error:
      print('WARNING: FCI calculation failed.')
    else:
      raise
  else:
    # For the functions below, "a" and "b" refer to "up and "down" spins.
    molecule.fci_energy = fci_energy

    # Get 1-RDM from FCI calculation.
    fci_one_rdm_a = numpy.array(fci_wavefunction.get_opdm(
        0, 0, 'A', True)).reshape(molecule.n_orbitals, molecule.n_orbitals)
    fci_one_rdm_b = numpy.array(fci_wavefunction.get_opdm(
        0, 0, 'B', True)).reshape(molecule.n_orbitals, molecule.n_orbitals)

    # Get 2-RDM from FCI calculation.
    fci_two_rdm_aa = numpy.array(fci_wavefunction.get_tpdm(
        'AA', False)).reshape(molecule.n_orbitals, molecule.n_orbitals,
                              molecule.n_orbitals, molecule.n_orbitals)
    fci_two_rdm_ab = numpy.array(fci_wavefunction.get_tpdm(
        'AB', False)).reshape(molecule.n_orbitals, molecule.n_orbitals,
                              molecule.n_orbitals, molecule.n_orbitals)
    fci_two_rdm_bb = numpy.array(fci_wavefunction.get_tpdm(
        'BB', False)).reshape(molecule.n_orbitals, molecule.n_orbitals,
                              molecule.n_orbitals, molecule.n_orbitals)

    # Get overall RDMs.
    fci_one_rdm, fci_two_rdm = interaction_rdms.unpack_spatial_rdm(
        fci_one_rdm_a, fci_one_rdm_b,
        fci_two_rdm_aa, fci_two_rdm_ab, fci_two_rdm_bb)

    # Store 1-RDM in molecule file, 2-RDM separately in other file.
    molecule.fci_one_rdm = fci_one_rdm
    fci_rdm_name = molecule.data_handle() + '_fci_rdm'
    numpy.save(fci_rdm_name, fci_two_rdm)
    molecule.save()


# Perform coupled cluster singles and doubles (CCSD) calculation.
if &run_ccsd:
  set qc_module ccenergy
  try:
    ccsd_energy = energy('ccsd')
    if &verbose:
      print('CCSD energy for {} ({} electrons) is {}.'.format(
          molecule.name, molecule.n_electrons, ccsd_energy))
  except:
    if &tolerate_error:
      print('WARNING: CCSD calculation failed.')
    else:
      raise
  else:
    molecule.ccsd_energy = ccsd_energy
    molecule.save()<|MERGE_RESOLUTION|>--- conflicted
+++ resolved
@@ -2,23 +2,17 @@
 
 # Import needed libraries.
 sys.path.append('&_THIS_DIRECTORY')
-<<<<<<< HEAD
 from config import *
 import sys
 import numpy
 import molecular_data
 import interaction_tensors
 import interaction_rdms
-=======
-
-import molecular_coefficients
 import molecular_data
-import molecular_rdm
 import numpy
 import sys
 
 from config import *
->>>>>>> 04d5d38d
 
 # Set memory that job can use in megabytes.
 memory &memory mb
