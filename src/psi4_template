"""This is a template for psi4 input format."""

# Import needed libraries.
sys.path.append('&_THIS_DIRECTORY')
from config import *
import sys
import numpy
import molecular_data
<<<<<<< HEAD
import molecular_operators
import parser_functions
=======
import interaction_tensors
import interaction_rdms
import molecular_data
import numpy
import sys

from config import *
>>>>>>> b0f4bb71

# Set memory that job can use in megabytes.
memory &memory mb

# Initialize molecular data.
_description = '&description'
if _description == 'None':
  _description = None
molecule = molecular_data.MolecularData(&geometry,
                                        '&basis',
                                        &multiplicity,
                                        &charge,
                                        _description)

# Set molecular geometry and symmetry.
molecule mol {
&geo_string
symmetry c1
}
mol.set_multiplicity(&multiplicity)
mol.set_molecular_charge(&charge)

# Set reference and guess.
if molecule.multiplicity == 1:
  set reference rhf
  set guess sad
else:
  set reference rohf
  set guess gwh

# Set global parameters of calculation.
set globals {
  basis &basis
  freeze_core false
  fail_on_maxiter true
  df_scf_guess true
  opdm true
  tpdm true
  soscf false
  scf_type direct
  maxiter 1e6
  num_amps_print 1e6
  r_convergence 1e-6
  d_convergence 1e-6
  e_convergence 1e-6
  ints_tolerance EQUALITY_TOLERANCE
  damping_percentage 0
}

# Run self-consistent field (SCF) calculation.
if &run_scf:
  try:
    hf_energy, hf_wavefunction = energy('scf', return_wfn=True)
    if &verbose:
      print('Hartree-Fock energy for {} ({} electrons) is {}.'.format(
          molecule.name, molecule.n_electrons, hf_energy))
  except:
    if &tolerate_error:
      print('WARNING: SCF calculation failed.')
    else:
      raise
  else:
    # Get orbitals and Fock matrix.
    molecule.hf_energy = hf_energy
    molecule.nuclear_repulsion = mol.nuclear_repulsion_energy()
    molecule.canonical_orbitals = numpy.asarray(hf_wavefunction.Ca())
    molecule.n_orbitals = molecule.canonical_orbitals.shape[0]
    molecule.n_qubits = 2 * molecule.n_orbitals
    molecule.orbital_energies = numpy.asarray(hf_wavefunction.epsilon_a())

    # Get integrals using MintsHelper.
    mints = MintsHelper(hf_wavefunction.basisset())
    molecule.one_body_integrals = interaction_tensors.one_body_basis_change(
        numpy.asarray(mints.ao_kinetic()), molecule.canonical_orbitals)
    molecule.one_body_integrals += interaction_tensors.one_body_basis_change(
        numpy.asarray(mints.ao_potential()), molecule.canonical_orbitals)
    two_body_integrals = numpy.asarray(mints.ao_eri())
    two_body_integrals.reshape((molecule.n_orbitals,
                                molecule.n_orbitals,
                                molecule.n_orbitals,
                                molecule.n_orbitals))
    two_body_integrals = numpy.einsum('psqr', two_body_integrals)
    two_body_integrals = interaction_tensors.two_body_basis_change(
        two_body_integrals, molecule.canonical_orbitals)
    integrals_name = molecule.data_handle() + '_eri'
    numpy.save(integrals_name, two_body_integrals)
    molecule.save()


# Perform MP2 energy calculation if there are at least two electrons.
if &run_mp2:
  try:
    assert molecule.n_electrons > 1
    mp2_energy = energy('mp2')
    if &verbose:
      print('MP2 energy for {} ({} electrons) is {}.'.format(
          molecule.name, molecule.n_electrons, mp2_energy))
  except:
    if &tolerate_error:
      print('WARNING: MP2 calculation failed.')
    else:
      raise
  else:
    molecule.mp2_energy = mp2_energy
    molecule.save()


# Perform configuration interaction singles and doubles (CISD) calculation.
if &run_cisd:
  set qc_module detci
  try:
    cisd_energy, cisd_wavefunction = energy('cisd', return_wfn=True)
    if &verbose:
      print('CISD energy for {} ({} electrons) is {}.'.format(
          molecule.name, molecule.n_electrons, cisd_energy))
  except:
    if &tolerate_error:
      print('WARNING: CISD calculation failed.')
    else:
      raise
  else:
    # For the functions below, "a" and "b" refer to "up and "down" spins.
    molecule.cisd_energy = cisd_energy

    # Get 1-RDM from CISD calculation.
    cisd_one_rdm_a = numpy.array(cisd_wavefunction.get_opdm(
        0, 0, 'A', True)).reshape(molecule.n_orbitals, molecule.n_orbitals)
    cisd_one_rdm_b = numpy.array(cisd_wavefunction.get_opdm(
        0, 0, 'B', True)).reshape(molecule.n_orbitals, molecule.n_orbitals)

    # Get 2-RDM from CISD calculation.
    cisd_two_rdm_aa = numpy.array(cisd_wavefunction.get_tpdm(
        'AA', False)).reshape(molecule.n_orbitals, molecule.n_orbitals,
                              molecule.n_orbitals, molecule.n_orbitals)
    cisd_two_rdm_ab = numpy.array(cisd_wavefunction.get_tpdm(
        'AB', False)).reshape(molecule.n_orbitals, molecule.n_orbitals,
                              molecule.n_orbitals, molecule.n_orbitals)
    cisd_two_rdm_bb = numpy.array(cisd_wavefunction.get_tpdm(
        'BB', False)).reshape(molecule.n_orbitals, molecule.n_orbitals,
                              molecule.n_orbitals, molecule.n_orbitals)

    # Get overall RDMs.
    cisd_one_rdm, cisd_two_rdm = interaction_rdms.unpack_spatial_rdm(
        cisd_one_rdm_a, cisd_one_rdm_b,
        cisd_two_rdm_aa, cisd_two_rdm_ab,
        cisd_two_rdm_bb)

    # Store 1-RDM in molecule file, 2-RDM separately in other file.
    molecule.cisd_one_rdm = cisd_one_rdm
    cisd_rdm_name = molecule.data_handle() + '_cisd_rdm'
    numpy.save(cisd_rdm_name, cisd_two_rdm)
    molecule.save()


# Perform exact diagonalization.
if &run_fci:
  set qc_module detci
  try:
    fci_energy, fci_wavefunction = energy('fci', return_wfn=True)
    if &verbose:
      print('FCI energy for {} ({} electrons) is {}.'.format(
          molecule.name, molecule.n_electrons, fci_energy))
  except:
    if &tolerate_error:
      print('WARNING: FCI calculation failed.')
    else:
      raise
  else:
    # For the functions below, "a" and "b" refer to "up and "down" spins.
    molecule.fci_energy = fci_energy

    # Get 1-RDM from FCI calculation.
    fci_one_rdm_a = numpy.array(fci_wavefunction.get_opdm(
        0, 0, 'A', True)).reshape(molecule.n_orbitals, molecule.n_orbitals)
    fci_one_rdm_b = numpy.array(fci_wavefunction.get_opdm(
        0, 0, 'B', True)).reshape(molecule.n_orbitals, molecule.n_orbitals)

    # Get 2-RDM from FCI calculation.
    fci_two_rdm_aa = numpy.array(fci_wavefunction.get_tpdm(
        'AA', False)).reshape(molecule.n_orbitals, molecule.n_orbitals,
                              molecule.n_orbitals, molecule.n_orbitals)
    fci_two_rdm_ab = numpy.array(fci_wavefunction.get_tpdm(
        'AB', False)).reshape(molecule.n_orbitals, molecule.n_orbitals,
                              molecule.n_orbitals, molecule.n_orbitals)
    fci_two_rdm_bb = numpy.array(fci_wavefunction.get_tpdm(
        'BB', False)).reshape(molecule.n_orbitals, molecule.n_orbitals,
                              molecule.n_orbitals, molecule.n_orbitals)

    # Get overall RDMs.
    fci_one_rdm, fci_two_rdm = interaction_rdms.unpack_spatial_rdm(
        fci_one_rdm_a, fci_one_rdm_b,
        fci_two_rdm_aa, fci_two_rdm_ab, fci_two_rdm_bb)

    # Store 1-RDM in molecule file, 2-RDM separately in other file.
    molecule.fci_one_rdm = fci_one_rdm
    fci_rdm_name = molecule.data_handle() + '_fci_rdm'
    numpy.save(fci_rdm_name, fci_two_rdm)
    molecule.save()


# Perform coupled cluster singles and doubles (CCSD) calculation.
if &run_ccsd:
  set qc_module ccenergy
  try:
    ccsd_energy = energy('ccsd')
    if &verbose:
      print('CCSD energy for {} ({} electrons) is {}.'.format(
          molecule.name, molecule.n_electrons, ccsd_energy))
  except:
    if &tolerate_error:
      print('WARNING: CCSD calculation failed.')
    else:
      raise
  else:
    molecule.ccsd_energy = ccsd_energy

    # Merge CC amplitudes into molecule by parsing
    psi_filename = outfile_name()
    ccsd_amplitudes = parser_functions.\
      parse_psi4_ccsd_amplitudes(2 * molecule.n_orbitals,
                                 molecule.get_n_alpha_electrons(),
                                 molecule.get_n_beta_electrons(),
                                 psi_filename)
    molecule.ccsd_amplitudes = ccsd_amplitudes
    molecule.save()
<|MERGE_RESOLUTION|>--- conflicted
+++ resolved
@@ -6,10 +6,8 @@
 import sys
 import numpy
 import molecular_data
-<<<<<<< HEAD
 import molecular_operators
 import parser_functions
-=======
 import interaction_tensors
 import interaction_rdms
 import molecular_data
@@ -17,7 +15,6 @@
 import sys
 
 from config import *
->>>>>>> b0f4bb71
 
 # Set memory that job can use in megabytes.
 memory &memory mb
@@ -87,6 +84,7 @@
     molecule.n_orbitals = molecule.canonical_orbitals.shape[0]
     molecule.n_qubits = 2 * molecule.n_orbitals
     molecule.orbital_energies = numpy.asarray(hf_wavefunction.epsilon_a())
+    molecule.fock_matrix = numpy.asarray(hf_wavefunction.Fa())
 
     # Get integrals using MintsHelper.
     mints = MintsHelper(hf_wavefunction.basisset())
@@ -242,4 +240,4 @@
                                  molecule.get_n_beta_electrons(),
                                  psi_filename)
     molecule.ccsd_amplitudes = ccsd_amplitudes
-    molecule.save()
+    molecule.save()